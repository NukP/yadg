--- conflicted
+++ resolved
@@ -8,12 +8,7 @@
 
 
 def now(
-<<<<<<< HEAD
     asstr: bool = False, tz: datetime.timezone = datetime.timezone.utc
-=======
-    asstr: bool = False,
-    tz: datetime.timezone = datetime.timezone.utc
->>>>>>> b1605bf1
 ) -> Union[float, str]:
     """
     Wrapper around datetime.now()
@@ -55,11 +50,7 @@
 
 def infer_timestamp_from(
     headers: list, spec: dict = None,
-<<<<<<< HEAD
     timezone: datetime.timezone = datetime.timezone.utc
-=======
-    tz: datetime.timezone = datetime.timezone.utc
->>>>>>> b1605bf1
 ) -> tuple[list, Callable]:
     """
     Convenience function for timestamping
@@ -76,21 +67,11 @@
 
     spec
         A specification of timestamp elements with associated column indices and
-<<<<<<< HEAD
         optional formats. Currently accepted combinations of keys are: "uts"; "timestamp";
         "date" and / or "time".
-=======
-        optional formats. Currently accepted combinations of keys are: "uts";
-        "timestamp"; "date" and / or "time".
->>>>>>> b1605bf1
-
-    tz
-        Timezone to use for conversion. By default, UTC is used.
-
     Returns
     -------
     tuple[list, Callable]
-<<<<<<< HEAD
         A tuple containing a list of indices of columns, and a Callable to which the
         columns have to be passed to obtain a uts timestamp.
 
@@ -218,116 +199,6 @@
         return [headers.index("timestamp")], retfunc
     else:
         assert False, "dateutils: A valid timestamp could not be deduced."
-=======
-        A tuple containing a list of indices of columns, and a Callable to which
-        the columns have to be passed to obtain a uts timestamp.
-
-    """
-    if spec is None:
-        if "uts" in headers:
-            logging.info("dateutils: No timestamp spec provided, assuming "
-                         "column 'uts' is a valid unix timestamp")
-            return [headers.index("uts")], float
-        elif "timestamp" in headers:
-            logging.info("dateutils: No timestamp spec provided, assuming "
-                         "column 'timestamp' is a valid ISO 8601 timestamp")
-
-            def retfunc(value):
-                dtn = datetime.datetime.fromisoformat(value)
-                dt = datetime.datetime(year=dtn.year, month=dtn.month,
-                                       day=dtn.day, hour=dtn.hour,
-                                       minute=dtn.minute, second=dtn.second,
-                                       microsecond=dtn.microsecond, tzinfo=tz)
-                return dt.timestamp()
-            return [headers.index("timestamp")], retfunc
-        else:
-            logging.error("dateutils: A valid timestamp could not be deduced.")
-
-    if "uts" in spec:
-        return [spec["uts"].get("index", None)], float
-    if "timestamp" in spec:
-        if "format" not in spec["timestamp"]:
-            logging.debug("dateutils: Assuming specified column containing "
-                          "the timestamp is in ISO 8601 format")
-
-            def retfunc(value):
-                dtn = datetime.datetime.fromisoformat(value)
-                dt = datetime.datetime(year=dtn.year, month=dtn.month,
-                                       day=dtn.day, hour=dtn.hour,
-                                       minute=dtn.minute, second=dtn.second,
-                                       microsecond=dtn.microsecond, tzinfo=tz)
-                return dt.timestamp()
-            return [spec["timestamp"].get("index", None)], retfunc
-
-        def retfunc(value):
-            dtn = datetime.datetime.strptime(
-                value, spec["timestamp"]["format"])
-            dt = datetime.datetime(year=dtn.year, month=dtn.month,
-                                   day=dtn.day, hour=dtn.hour,
-                                   minute=dtn.minute, second=dtn.second,
-                                   microsecond=dtn.microsecond, tzinfo=tz)
-            return dt.timestamp()
-        return [spec["timestamp"].get("index", None)], retfunc
-
-    if "date" in spec or "time" in spec:
-        specdict = {
-            "date": datetime.datetime.fromtimestamp(0, tz=tz).timestamp,
-            "time": datetime.datetime.fromtimestamp(0, tz=tz).timestamp,
-        }
-        cols = [None, None]
-        if "date" in spec:
-            if "format" not in spec["date"]:
-                logging.debug("dateutils: Assuming specified column containing "
-                              "the date is in ISO 8601 format")
-
-                def datefn(value):
-                    dtn = datetime.datetime.fromisoformat(value)
-                    dt = datetime.datetime(year=dtn.year, month=dtn.month,
-                                           day=dtn.day, hour=dtn.hour,
-                                           minute=dtn.minute, second=dtn.second,
-                                           microsecond=dtn.microsecond, tzinfo=tz)
-                    return dt.timestamp()
-                cols[0] = spec["date"].get("index", None)
-
-            def datefn(value):
-                dtn = datetime.datetime.strptime(
-                    value, spec["date"]["format"])
-                dt = datetime.datetime(year=dtn.year, month=dtn.month,
-                                       day=dtn.day, hour=dtn.hour,
-                                       minute=dtn.minute, second=dtn.second,
-                                       microsecond=dtn.microsecond, tzinfo=tz)
-                return dt.timestamp()
-            cols[0] = spec["date"].get("index", None)
-            specdict["date"] = datefn
-        if "time" in spec:
-            if "format" in spec["time"]:
-                def timefn(value):
-                    t = datetime.datetime.strptime(
-                        value, spec["time"]["format"])
-                    td = datetime.timedelta(hours=t.hour, minutes=t.minute,
-                                            seconds=t.second, microseconds=t.microsecond)
-                    return td.total_seconds()
-                cols[1] = spec["time"].get("index", None)
-            else:
-                logging.debug("dateutils: Assuming specified column containing "
-                              "the time is in ISO 8601 format")
-
-                def timefn(value):
-                    t = datetime.time.fromisoformat(value)
-                    td = datetime.timedelta(hours=t.hour, minutes=t.minute,
-                                            seconds=t.second, microseconds=t.microsecond)
-                    return td.total_seconds()
-                cols[1] = spec["time"].get("index", None)
-            specdict["time"] = timefn
-        if cols[0] is None:
-            return [cols[1]], specdict["time"]
-        elif cols[1] is None:
-            return [cols[0]], specdict["date"]
-        else:
-            def retfn(date, time):
-                return specdict["date"](date) + specdict["time"](time)
-            return cols, retfn
->>>>>>> b1605bf1
 
 
 def date_from_str(datestr: str) -> Union[float, None]:
@@ -339,6 +210,5 @@
             return day
         except ValueError:
             pass
-    logging.warning(
-        f"dateutils: was not possible to interpret {datestr} as date")
+    logging.warning(f"dateutils: was not possible to interpret {datestr} as date")
     return None